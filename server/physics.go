--- conflicted
+++ resolved
@@ -200,11 +200,7 @@
 
 			dist2 := boat.Position.DistanceSquared(weapon.Position)
 			r2 := square(boat.Data().Radius)
-<<<<<<< HEAD
 			damageMultiplier *= collisionMultiplier(dist2, r2)
-=======
-			damageMultiplier *= clamp(max(r2-dist2+90, 0)/r2, 0.5, 1.5)
->>>>>>> c4b0369d
 
 			boat.Damage += weapon.Data().Damage * damageMultiplier
 
@@ -332,5 +328,5 @@
 }
 
 func collisionMultiplier(d2, r2 float32) float32 {
-	return clamp(1.5*(r2-d2)/r2, 0.5, 1.5)
+	return clamp(max(r2-d2+90, 0)/r2, 0.5, 1.5)
 }